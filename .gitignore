# dependencies (bun install)
node_modules

# output
out
dist
*.tgz

# code coverage
coverage
*.lcov

# logs
logs
_.log
report.[0-9]_.[0-9]_.[0-9]_.[0-9]_.json

# dotenv environment variable files
.env
.env.development.local
.env.test.local
.env.production.local
.env.local

# caches
.eslintcache
.cache
*.tsbuildinfo

# IntelliJ based IDEs
.idea

# Finder (MacOS) folder config
.DS_Store
storage
*.xml
<<<<<<< HEAD
*.md
=======
context
>>>>>>> 5bcff2f6
<|MERGE_RESOLUTION|>--- conflicted
+++ resolved
@@ -34,8 +34,4 @@
 .DS_Store
 storage
 *.xml
-<<<<<<< HEAD
-*.md
-=======
-context
->>>>>>> 5bcff2f6
+context