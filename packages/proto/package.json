--- conflicted
+++ resolved
@@ -18,12 +18,8 @@
 		"access": "public"
 	},
 	"scripts": {
-<<<<<<< HEAD
-		"proto:gen": "bunx @bufbuild/buf generate"
-=======
 		"proto:gen": "@bufbuild/buf generate",
 		"build": "tsup src/*.ts --format=esm --dts"
->>>>>>> b5cc732d
 	},
 	"dependencies": {
 		"@bufbuild/protobuf": "^2.2.5"
